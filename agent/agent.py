--- conflicted
+++ resolved
@@ -34,11 +34,7 @@
 WEIGHT_DECAY = 0        # L2 weight decay
 
 NOISE_THETA = 0.15		# Ornstein-Ulenbeck parameter
-<<<<<<< HEAD
 NOISE_SIGMA = 0.1		#Ornstein-Ulenbeck parameter
-=======
-NOISE_SIGMA = 0.1		   #Ornstein-Ulenbeck parameter
->>>>>>> 35647452
 EPSILON_DECAY = 1e-6    #to decay noise
 
 UPDATE_FREQ = 20
